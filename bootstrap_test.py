import random
import subprocess
import time
import tempfile

from dtest import debug, Tester
from tools import new_node, query_c1c2, since, InterruptBootstrap
from assertions import assert_almost_equal
from ccmlib.node import NodeError
from cassandra import ConsistencyLevel
from cassandra.concurrent import execute_concurrent_with_args


class TestBootstrap(Tester):

    def __init__(self, *args, **kwargs):
        # Ignore these log patterns:
        self.ignore_log_patterns = [
            # This one occurs when trying to send the migration to a
            # node that hasn't started yet, and when it does, it gets
            # replayed and everything is fine.
            r'Can\'t send migration request: node.*is down',
            # ignore streaming error during bootstrap
            r'Exception encountered during startup',
            r'Streaming error occurred'
        ]
        Tester.__init__(self, *args, **kwargs)
        self.allow_log_errors = True

    def simple_bootstrap_test(self):
        cluster = self.cluster
        tokens = cluster.balanced_tokens(2)

        keys = 10000

        # Create a single node cluster
        cluster.populate(1, tokens=[tokens[0]]).start(wait_other_notice=True)
        node1 = cluster.nodes["node1"]

        session = self.patient_cql_connection(node1)
        self.create_ks(session, 'ks', 1)
        self.create_cf(session, 'cf', columns={'c1': 'text', 'c2': 'text'})

        # record the size before inserting any of our own data
        empty_size = node1.data_size()

        insert_statement = session.prepare("INSERT INTO ks.cf (key, c1, c2) VALUES (?, 'value1', 'value2')")
        execute_concurrent_with_args(session, insert_statement, [['k%d' % k] for k in range(keys)])

        node1.flush()
        node1.compact()
        initial_size = node1.data_size()

        # Reads inserted data all during the boostrap process. We shouldn't
        # get any error
        reader = self.go(lambda _: query_c1c2(session, random.randint(0, keys - 1), ConsistencyLevel.ONE))

        # Boostraping a new node
        node2 = new_node(cluster, token=tokens[1])
        node2.start(wait_for_binary_proto=True)

        reader.check()
        node1.cleanup()
        node1.compact()
        time.sleep(.5)
        reader.check()

        size1 = float(node1.data_size())
        size2 = float(node2.data_size())
        assert_almost_equal(size1, size2, error=0.3)
        assert_almost_equal(float(initial_size - empty_size), 2 * (size1 - float(empty_size)))

    def read_from_bootstrapped_node_test(self):
        """Test bootstrapped node sees existing data, eg. CASSANDRA-6648"""
        cluster = self.cluster
        cluster.populate(3)
        version = cluster.version()
        cluster.start()

        node1 = cluster.nodes['node1']
        if version < "2.1":
            node1.stress(['-n', '10000'])
        else:
            node1.stress(['write', 'n=10000', '-rate', 'threads=8'])

        node4 = new_node(cluster)
        node4.start()

        session = self.patient_cql_connection(node4)
        stress_table = 'keyspace1.standard1' if self.cluster.version() >= '2.1' else '"Keyspace1"."Standard1"'
        rows = session.execute('select * from %s limit 10' % stress_table)
        assert len(list(rows)) == 10

    @since('3.0')
    def resumable_bootstrap_test(self):
        """Test resuming bootstrap after data streaming failure"""

        cluster = self.cluster
        cluster.populate(2).start(wait_other_notice=True)

        node1 = cluster.nodes['node1']
        node1.stress(['write', 'n=100000', '-schema', 'replication(factor=2)'])
        node1.flush()

        # kill node1 in the middle of streaming to let it fail
        t = InterruptBootstrap(node1)
        t.start()

        # start bootstrapping node3 and wait for streaming
        node3 = new_node(cluster)
        node3.set_configuration_options(values={'stream_throughput_outbound_megabits_per_sec': 1})
        try:
            node3.start()
        except NodeError:
            pass  # node doesn't start as expected
        t.join()

        # wait for node3 ready to query
        node3.watch_log_for("Listening for thrift clients...")
        mark = node3.mark_log()
        # check if node3 is still in bootstrap mode
        cursor = self.exclusive_cql_connection(node3)
        rows = cursor.execute("SELECT bootstrapped FROM system.local WHERE key='local'")
        assert len(rows) == 1
        assert rows[0][0] == 'IN_PROGRESS', rows[0][0]
        # bring back node1 and invoke nodetool bootstrap to resume bootstrapping
        node1.start(wait_other_notice=True)
        node3.nodetool('bootstrap resume')
        # check if we skipped already retrieved ranges
        node3.watch_log_for("already available. Skipping streaming.")
        node3.watch_log_for("Resume complete", from_mark=mark)
        rows = cursor.execute("SELECT bootstrapped FROM system.local WHERE key='local'")
        assert rows[0][0] == 'COMPLETED', rows[0][0]

    @since('3.0')
    def bootstrap_with_reset_bootstrap_state_test(self):
        """Test bootstrap with resetting bootstrap progress"""

        cluster = self.cluster
        cluster.populate(2).start(wait_other_notice=True)

        node1 = cluster.nodes['node1']
        node1.stress(['write', 'n=100000', '-schema', 'replication(factor=2)'])
        node1.flush()

        # kill node1 in the middle of streaming to let it fail
        t = InterruptBootstrap(node1)
        t.start()

        # start bootstrapping node3 and wait for streaming
        node3 = new_node(cluster)
        node3.set_configuration_options(values={'stream_throughput_outbound_megabits_per_sec': 1})
        try:
            node3.start()
        except NodeError:
            pass  # node doesn't start as expected
        t.join()
        node1.start()

        # restart node3 bootstrap with resetting bootstrap progress
        node3.stop()
        mark = node3.mark_log()
        node3.start(jvm_args=["-Dcassandra.reset_bootstrap_progress=true"])
        # check if we reset bootstrap state
        node3.watch_log_for("Resetting bootstrap progress to start fresh", from_mark=mark)
        # wait for node3 ready to query
        node3.watch_log_for("Listening for thrift clients...", from_mark=mark)

        # check if 2nd bootstrap succeeded
        cursor = self.exclusive_cql_connection(node3)
        rows = cursor.execute("SELECT bootstrapped FROM system.local WHERE key='local'")
        assert len(rows) == 1
        assert rows[0][0] == 'COMPLETED', rows[0][0]

    def manual_bootstrap_test(self):
        """Test adding a new node and bootstrappig it manually. No auto_bootstrap.
           This test also verify that all data are OK after the addition of the new node.
           eg. CASSANDRA-9022
        """
        cluster = self.cluster
        cluster.populate(2).start(wait_other_notice=True)
        version = cluster.version()
        (node1, node2) = cluster.nodelist()

        if cluster.version() < "2.1":
            node1.stress(['-o', 'insert', '-n', '1000', '-l', '2', '-t', '1'])
        else:
            node1.stress(['write', 'n=1000', '-schema', 'replication(factor=2)',
                          '-rate',  'threads=1', '-pop', 'dist=UNIFORM(1..1000)'])

<<<<<<< HEAD
            if version < "2.1":
                node1.stress(['-o', 'insert', '-n', '1000', '-l', '2', '-t', '1'])
            else:
                node1.stress(['write', 'n=1000', '-schema', 'replication(factor=2)',
                              '-rate', 'threads=1'])

            # Add a new node
            node3 = new_node(cluster, bootstrap=False)
            node3.start()
            node3.repair()
            node1.cleanup()

            # Verify the data
            with tempfile.TemporaryFile(mode='w+') as tmpfile:
                if version < "2.1":
                    node2.stress(['-o', 'read', '-n', '1000', '-e', 'ALL', '-t', '1'],
                                 stdout=tmpfile, stderr=subprocess.STDOUT)
                else:
                    node2.stress(['read', 'n=1000', 'cl=ALL', '-rate', 'threads=1'],
                                 stdout=tmpfile, stderr=subprocess.STDOUT)

                tmpfile.seek(0)
                output = tmpfile.read()

            debug(output)
            failure = output.find("Data returned was not validated")
            self.assertEqual(failure, -1, "Stress failed to validate all data")

            for node in [node1, node2, node3]:
                cluster.remove(node)
=======
        # Add a new node
        node3 = new_node(cluster, bootstrap=False)
        node3.start()
        node3.repair()
        node1.cleanup()

        # Verify the data
        with tempfile.TemporaryFile(mode='w+') as tmpfile:
            if cluster.version() < "2.1":
                node2.stress(['-o', 'read', '-n', '1000', '-e', 'ALL', '-t', '1'],
                             stdout=tmpfile, stderr=subprocess.STDOUT)
            else:
                node2.stress(['read', 'n=1000', 'cl=ALL', '-rate',  'threads=1',
                              '-pop', 'dist=UNIFORM(1..1000000)'],
                             stdout=tmpfile, stderr=subprocess.STDOUT)

            tmpfile.seek(0)
            output = tmpfile.read()

        debug(output)
        failure = output.find("Data returned was not validated")
        self.assertEqual(failure, -1, "Stress failed to validate all data")
>>>>>>> 0cf2782c
<|MERGE_RESOLUTION|>--- conflicted
+++ resolved
@@ -179,47 +179,14 @@
         """
         cluster = self.cluster
         cluster.populate(2).start(wait_other_notice=True)
-        version = cluster.version()
         (node1, node2) = cluster.nodelist()
 
         if cluster.version() < "2.1":
             node1.stress(['-o', 'insert', '-n', '1000', '-l', '2', '-t', '1'])
         else:
             node1.stress(['write', 'n=1000', '-schema', 'replication(factor=2)',
-                          '-rate',  'threads=1', '-pop', 'dist=UNIFORM(1..1000)'])
-
-<<<<<<< HEAD
-            if version < "2.1":
-                node1.stress(['-o', 'insert', '-n', '1000', '-l', '2', '-t', '1'])
-            else:
-                node1.stress(['write', 'n=1000', '-schema', 'replication(factor=2)',
-                              '-rate', 'threads=1'])
-
-            # Add a new node
-            node3 = new_node(cluster, bootstrap=False)
-            node3.start()
-            node3.repair()
-            node1.cleanup()
-
-            # Verify the data
-            with tempfile.TemporaryFile(mode='w+') as tmpfile:
-                if version < "2.1":
-                    node2.stress(['-o', 'read', '-n', '1000', '-e', 'ALL', '-t', '1'],
-                                 stdout=tmpfile, stderr=subprocess.STDOUT)
-                else:
-                    node2.stress(['read', 'n=1000', 'cl=ALL', '-rate', 'threads=1'],
-                                 stdout=tmpfile, stderr=subprocess.STDOUT)
-
-                tmpfile.seek(0)
-                output = tmpfile.read()
-
-            debug(output)
-            failure = output.find("Data returned was not validated")
-            self.assertEqual(failure, -1, "Stress failed to validate all data")
-
-            for node in [node1, node2, node3]:
-                cluster.remove(node)
-=======
+                          '-rate', 'threads=1', '-pop', 'dist=UNIFORM(1..1000)'])
+
         # Add a new node
         node3 = new_node(cluster, bootstrap=False)
         node3.start()
@@ -232,7 +199,7 @@
                 node2.stress(['-o', 'read', '-n', '1000', '-e', 'ALL', '-t', '1'],
                              stdout=tmpfile, stderr=subprocess.STDOUT)
             else:
-                node2.stress(['read', 'n=1000', 'cl=ALL', '-rate',  'threads=1',
+                node2.stress(['read', 'n=1000', 'cl=ALL', '-rate', 'threads=1',
                               '-pop', 'dist=UNIFORM(1..1000000)'],
                              stdout=tmpfile, stderr=subprocess.STDOUT)
 
@@ -241,5 +208,4 @@
 
         debug(output)
         failure = output.find("Data returned was not validated")
-        self.assertEqual(failure, -1, "Stress failed to validate all data")
->>>>>>> 0cf2782c
+        self.assertEqual(failure, -1, "Stress failed to validate all data")