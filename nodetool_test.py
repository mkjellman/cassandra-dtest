--- conflicted
+++ resolved
@@ -1,27 +1,19 @@
 import os
-<<<<<<< HEAD
 import pytest
 import re
 import logging
 
-from ccmlib.node import ToolError
-from dtest import Tester
-from tools.assertions import assert_all, assert_invalid
-from tools.jmxutils import JolokiaAgent, make_mbean, remove_perf_disable_shared_mem
-
-since = pytest.mark.since
-logger = logging.getLogger(__name__)
-
-=======
 from cassandra import ConsistencyLevel
 from cassandra.query import SimpleStatement
 from ccmlib.node import ToolError
-from dtest import Tester, debug, create_ks
+
+from dtest import Tester,create_ks
 from tools.assertions import assert_all, assert_invalid, assert_none
-from tools.decorators import since
 from tools.jmxutils import JolokiaAgent, make_mbean, remove_perf_disable_shared_mem
 
->>>>>>> e67ef2b8
+since = pytest.mark.since
+logger = logging.getLogger(__name__)
+
 
 class TestNodetool(Tester):
 
@@ -150,9 +142,9 @@
         self.cluster.flush()
 
         for node in self.cluster.nodelist():
-            self.assertNotEqual(0, len(node.get_sstables('ks', 'cf')))
+            assert 0 != len(node.get_sstables('ks', 'cf'))
         if with_index:
-            self.assertEqual(len(list(session_dc2.execute("SELECT * FROM ks.cf WHERE value = 'value'"))), 100)
+            assert 100 == len(list(session_dc2.execute("SELECT * FROM ks.cf WHERE value = 'value'"))), 100
 
         # alter rf to only dc1
         session.execute("ALTER KEYSPACE ks WITH REPLICATION = {'class' : 'NetworkTopologyStrategy', 'dc1' : 1, 'dc2' : 0};")
@@ -164,16 +156,16 @@
         # check local data on dc2
         for node in self.cluster.nodelist():
             if node.data_center == 'dc2':
-                self.assertEqual(0, len(node.get_sstables('ks', 'cf')))
+                assert 0 == len(node.get_sstables('ks', 'cf'))
             else:
-                self.assertNotEqual(0, len(node.get_sstables('ks', 'cf')))
+                assert 0 != len(node.get_sstables('ks', 'cf'))
 
         # dc1 data remains
         statement = SimpleStatement("SELECT * FROM ks.cf", consistency_level=ConsistencyLevel.LOCAL_ONE)
-        self.assertEqual(len(list(session.execute(statement))), 100)
+        assert 100 == len(list(session.execute(statement)))
         if with_index:
             statement = SimpleStatement("SELECT * FROM ks.cf WHERE value = 'value'", consistency_level=ConsistencyLevel.LOCAL_ONE)
-            self.assertEqual(len(list(session.execute(statement))), 100)
+            assert len(list(session.execute(statement))) == 100
 
         # alter rf back to query dc2, no data, no index
         session.execute("ALTER KEYSPACE ks WITH REPLICATION = {'class' : 'NetworkTopologyStrategy', 'dc1' : 0, 'dc2' : 1};")
@@ -316,19 +308,19 @@
         cluster.start()
 
         # Test that nodetool help messages are displayed
-        self.assertTrue('Set the number of concurrent view' in node.nodetool('help setconcurrentviewbuilders').stdout)
-        self.assertTrue('Get the number of concurrent view' in node.nodetool('help getconcurrentviewbuilders').stdout)
+        assert 'Set the number of concurrent view' in node.nodetool('help setconcurrentviewbuilders').stdout
+        assert 'Get the number of concurrent view' in node.nodetool('help getconcurrentviewbuilders').stdout
 
         # Set and get throttle with nodetool, ensuring that the rate change is logged
         node.nodetool('setconcurrentviewbuilders 4')
-        self.assertTrue('Current number of concurrent view builders in the system is: \n4'
-                        in node.nodetool('getconcurrentviewbuilders').stdout)
+        assert 'Current number of concurrent view builders in the system is: \n4' \
+               in node.nodetool('getconcurrentviewbuilders').stdout
 
         # Try to set an invalid zero value
         try:
             node.nodetool('setconcurrentviewbuilders 0')
         except ToolError as e:
-            self.assertTrue('concurrent_view_builders should be great than 0.' in e.stdout)
-            self.assertTrue('Number of concurrent view builders should be greater than 0.', e.message)
+            assert 'concurrent_view_builders should be great than 0.' in e.stdout
+            assert 'Number of concurrent view builders should be greater than 0.', e.message
         else:
             self.fail("Expected error when setting and invalid value")