--- conflicted
+++ resolved
@@ -789,17 +789,10 @@
             assert "Repaired data is in sync" in result.stdout
 
     @since('4.0')
-<<<<<<< HEAD
     def test_force(self):
         """ 
-        forcing an incremental repair should incrementally repair any nodes 
-        that are up, but should not promote the sstables to repaired 
-=======
-    def force_test(self):
-        """
         forcing an incremental repair should incrementally repair any nodes
         that are up, but should not promote the sstables to repaired
->>>>>>> e67ef2b8
         """
         self.fixture_dtest_setup.setup_overrides.cluster_options = ImmutableMapping({'hinted_handoff_enabled': 'false',
                                                                                      'num_tokens': 1,
@@ -829,17 +822,10 @@
         self.assertNoRepairedSSTables(node2, 'ks')
 
     @since('4.0')
-<<<<<<< HEAD
     def test_hosts(self):
         """ 
-        running an incremental repair with hosts specified should incrementally repair 
-        the given nodes, but should not promote the sstables to repaired 
-=======
-    def hosts_test(self):
-        """
         running an incremental repair with hosts specified should incrementally repair
         the given nodes, but should not promote the sstables to repaired
->>>>>>> e67ef2b8
         """
         self.fixture_dtest_setup.setup_overrides.cluster_options = ImmutableMapping({'hinted_handoff_enabled': 'false',
                                                                                      'num_tokens': 1,
@@ -863,17 +849,10 @@
         self.assertNoRepairedSSTables(node2, 'ks')
 
     @since('4.0')
-<<<<<<< HEAD
     def test_subrange(self):
         """ 
-        running an incremental repair with hosts specified should incrementally repair 
-        the given nodes, but should not promote the sstables to repaired 
-=======
-    def subrange_test(self):
-        """
         running an incremental repair with hosts specified should incrementally repair
         the given nodes, but should not promote the sstables to repaired
->>>>>>> e67ef2b8
         """
         self.fixture_dtest_setup.setup_overrides.cluster_options = ImmutableMapping({'hinted_handoff_enabled': 'false',
                                                                                      'num_tokens': 1,
@@ -895,11 +874,7 @@
             self.assertNoRepairedSSTables(node, 'ks')
 
         # only repair the partition k=0
-<<<<<<< HEAD
         token = Murmur3Token.from_key(bytes([0, 0, 0, 0]))
-=======
-        token = Murmur3Token.from_key(str(bytearray([0, 0, 0, 0])))
->>>>>>> e67ef2b8
         # import ipdb; ipdb.set_trace()
         # run with force flag
         node1.repair(options=['ks', '-st', str(token.value - 1), '-et', str(token.value)])
