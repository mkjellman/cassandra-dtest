import re
import time

from cassandra import AuthenticationFailed, Unauthorized
from cassandra.cluster import NoHostAvailable

from assertions import assert_invalid
from dtest import Tester, debug
from flaky import flaky
from tools import since


class TestAuth(Tester):

    def __init__(self, *args, **kwargs):
        self.ignore_log_patterns = [
            # This one occurs if we do a non-rolling upgrade, the node
            # it's trying to send the migration to hasn't started yet,
            # and when it does, it gets replayed and everything is fine.
            r'Can\'t send migration request: node.*is down',
        ]
        Tester.__init__(self, *args, **kwargs)

    @flaky
    def system_auth_ks_is_alterable_test(self):
        self.prepare(nodes=3)
        debug("nodes started")

        session = self.get_cursor(user='cassandra', password='cassandra')
        self.assertEquals(1, session.cluster.metadata.keyspaces['system_auth'].replication_strategy.replication_factor)

<<<<<<< HEAD
        cursor.execute("""
=======
        session.execute("""
>>>>>>> 26ecc679
            ALTER KEYSPACE system_auth
                WITH replication = {'class':'SimpleStrategy', 'replication_factor':3};
        """)

        self.assertEquals(3, session.cluster.metadata.keyspaces['system_auth'].replication_strategy.replication_factor)

        # make sure schema change is persistent
        debug("Stopping cluster..")
        self.cluster.stop()
        debug("Restarting cluster..")
        self.cluster.start(wait_other_notice=True)

        # check each node directly
        for i in range(3):
            debug('Checking node: {i}'.format(i=i))
            node = self.cluster.nodelist()[i]
            session = self.patient_exclusive_cql_connection(node, user='cassandra', password='cassandra')
            self.assertEquals(3, session.cluster.metadata.keyspaces['system_auth'].replication_strategy.replication_factor)

    def login_test(self):
        # also tests default user creation (cassandra/cassandra)
        self.prepare()
        self.get_cursor(user='cassandra', password='cassandra')
        try:
            self.get_cursor(user='cassandra', password='badpassword')
        except NoHostAvailable as e:
            assert isinstance(e.errors.values()[0], AuthenticationFailed)
        try:
            self.get_cursor(user='doesntexist', password='doesntmatter')
        except NoHostAvailable as e:
            assert isinstance(e.errors.values()[0], AuthenticationFailed)

    # from 2.2 role creation is granted by CREATE_ROLE permissions, not superuser status
    @since('1.2', max_version='2.1.x')
    def only_superuser_can_create_users_test(self):
        self.prepare()

        cassandra = self.get_cursor(user='cassandra', password='cassandra')
        cassandra.execute("CREATE USER jackob WITH PASSWORD '12345' NOSUPERUSER")

        jackob = self.get_cursor(user='jackob', password='12345')
        self.assertUnauthorized('Only superusers are allowed to perform CREATE (\[ROLE\|USER\]|USER) queries', jackob, "CREATE USER james WITH PASSWORD '54321' NOSUPERUSER")

    @since('1.2', max_version='2.1.x')
    def password_authenticator_create_user_requires_password_test(self):
        self.prepare()

        cursor = self.get_cursor(user='cassandra', password='cassandra')
        assert_invalid(cursor, "CREATE USER jackob NOSUPERUSER", 'PasswordAuthenticator requires PASSWORD option')

    def cant_create_existing_user_test(self):
        self.prepare()

        cursor = self.get_cursor(user='cassandra', password='cassandra')
        cursor.execute("CREATE USER 'james@example.com' WITH PASSWORD '12345' NOSUPERUSER")
        assert_invalid(cursor, "CREATE USER 'james@example.com' WITH PASSWORD '12345' NOSUPERUSER", 'james@example.com already exists')

    def list_users_test(self):
        self.prepare()

        cursor = self.get_cursor(user='cassandra', password='cassandra')
        cursor.execute("CREATE USER alex WITH PASSWORD '12345' NOSUPERUSER")
        cursor.execute("CREATE USER bob WITH PASSWORD '12345' SUPERUSER")
        cursor.execute("CREATE USER cathy WITH PASSWORD '12345' NOSUPERUSER")
        cursor.execute("CREATE USER dave WITH PASSWORD '12345' SUPERUSER")

        rows = cursor.execute("LIST USERS")
        self.assertEqual(5, len(rows))
        # {username: isSuperuser} dict.
        users = dict([(r[0], r[1]) for r in rows])

        self.assertTrue(users['cassandra'])
        self.assertFalse(users['alex'])
        self.assertTrue(users['bob'])
        self.assertFalse(users['cathy'])
        self.assertTrue(users['dave'])

    def user_cant_drop_themselves_test(self):
        self.prepare()

        cursor = self.get_cursor(user='cassandra', password='cassandra')
        # handle different error messages between versions pre and post 2.2.0
        assert_invalid(cursor, "DROP USER cassandra", "(Users aren't allowed to DROP themselves|Cannot DROP primary role for current login)")

    # from 2.2 role deletion is granted by DROP_ROLE permissions, not superuser status
    @since('1.2', max_version='2.1.x')
    def only_superusers_can_drop_users_test(self):
        self.prepare()

        cassandra = self.get_cursor(user='cassandra', password='cassandra')
        cassandra.execute("CREATE USER cathy WITH PASSWORD '12345' NOSUPERUSER")
        cassandra.execute("CREATE USER dave WITH PASSWORD '12345' NOSUPERUSER")
        rows = cassandra.execute("LIST USERS")
        self.assertEqual(3, len(rows))

        cathy = self.get_cursor(user='cathy', password='12345')
        self.assertUnauthorized('Only superusers are allowed to perform DROP (\[ROLE\|USER\]|USER) queries',
                                cathy, 'DROP USER dave')

        rows = cassandra.execute("LIST USERS")
        self.assertEqual(3, len(rows))

        cassandra.execute('DROP USER dave')
        rows = cassandra.execute("LIST USERS")
        self.assertEqual(2, len(rows))

    def dropping_nonexistent_user_throws_exception_test(self):
        self.prepare()

        cursor = self.get_cursor(user='cassandra', password='cassandra')
        assert_invalid(cursor, 'DROP USER nonexistent', "nonexistent doesn't exist")

    def regular_users_can_alter_their_passwords_only_test(self):
        self.prepare()

        cassandra = self.get_cursor(user='cassandra', password='cassandra')
        cassandra.execute("CREATE USER cathy WITH PASSWORD '12345'")
        cassandra.execute("CREATE USER bob WITH PASSWORD '12345'")

        cathy = self.get_cursor(user='cathy', password='12345')
        cathy.execute("ALTER USER cathy WITH PASSWORD '54321'")
        cathy = self.get_cursor(user='cathy', password='54321')
        self.assertUnauthorized("You aren't allowed to alter this user|User cathy does not have sufficient privileges to perform the requested operation",
                                cathy, "ALTER USER bob WITH PASSWORD 'cantchangeit'")

    def users_cant_alter_their_superuser_status_test(self):
        self.prepare()

        cursor = self.get_cursor(user='cassandra', password='cassandra')
        self.assertUnauthorized("You aren't allowed to alter your own superuser status",
                                cursor, "ALTER USER cassandra NOSUPERUSER")

    def only_superuser_alters_superuser_status_test(self):
        self.prepare()

        cassandra = self.get_cursor(user='cassandra', password='cassandra')
        cassandra.execute("CREATE USER cathy WITH PASSWORD '12345'")

        cathy = self.get_cursor(user='cathy', password='12345')
        self.assertUnauthorized("Only superusers are allowed to alter superuser status",
                                cathy, "ALTER USER cassandra NOSUPERUSER")

        cassandra.execute("ALTER USER cathy SUPERUSER")

    def altering_nonexistent_user_throws_exception_test(self):
        self.prepare()

        cursor = self.get_cursor(user='cassandra', password='cassandra')
        assert_invalid(cursor, "ALTER USER nonexistent WITH PASSWORD 'doesn''tmatter'", "nonexistent doesn't exist")

    @since('2.0')
    def conditional_create_drop_user_test(self):
        self.prepare()
        cursor = self.get_cursor(user='cassandra', password='cassandra')

        users = cursor.execute("LIST USERS")
        self.assertEqual(1, len(users))  # cassandra

        cursor.execute("CREATE USER IF NOT EXISTS aleksey WITH PASSWORD 'sup'")
        cursor.execute("CREATE USER IF NOT EXISTS aleksey WITH PASSWORD 'ignored'")

        users = cursor.execute("LIST USERS")
        self.assertEqual(2, len(users))  # cassandra + aleksey

        cursor.execute("DROP USER IF EXISTS aleksey")
        cursor.execute("DROP USER IF EXISTS aleksey")

        users = cursor.execute("LIST USERS")
        self.assertEqual(1, len(users))  # cassandra

    def create_ks_auth_test(self):
        self.prepare()

        cassandra = self.get_cursor(user='cassandra', password='cassandra')
        cassandra.execute("CREATE USER cathy WITH PASSWORD '12345'")

        cathy = self.get_cursor(user='cathy', password='12345')
        self.assertUnauthorized("User cathy has no CREATE permission on <all keyspaces> or any of its parents",
                                cathy,
                                "CREATE KEYSPACE ks WITH replication = {'class':'SimpleStrategy', 'replication_factor':1}")

        cassandra.execute("GRANT CREATE ON ALL KEYSPACES TO cathy")
        cathy.execute("""CREATE KEYSPACE ks WITH replication = {'class':'SimpleStrategy', 'replication_factor':1}""")

    def create_cf_auth_test(self):
        self.prepare()

        cassandra = self.get_cursor(user='cassandra', password='cassandra')
        cassandra.execute("CREATE USER cathy WITH PASSWORD '12345'")
        cassandra.execute("CREATE KEYSPACE ks WITH replication = {'class':'SimpleStrategy', 'replication_factor':1}")

        cathy = self.get_cursor(user='cathy', password='12345')
        self.assertUnauthorized("User cathy has no CREATE permission on <keyspace ks> or any of its parents",
                                cathy, "CREATE TABLE ks.cf (id int primary key)")

        cassandra.execute("GRANT CREATE ON KEYSPACE ks TO cathy")
        cathy.execute("CREATE TABLE ks.cf (id int primary key)")

    def alter_ks_auth_test(self):
        self.prepare()

        cassandra = self.get_cursor(user='cassandra', password='cassandra')
        cassandra.execute("CREATE USER cathy WITH PASSWORD '12345'")
        cassandra.execute("CREATE KEYSPACE ks WITH replication = {'class':'SimpleStrategy', 'replication_factor':1}")

        cathy = self.get_cursor(user='cathy', password='12345')
        self.assertUnauthorized("User cathy has no ALTER permission on <keyspace ks> or any of its parents",
                                cathy,
                                "ALTER KEYSPACE ks WITH replication = {'class':'SimpleStrategy', 'replication_factor':2}")

        cassandra.execute("GRANT ALTER ON KEYSPACE ks TO cathy")
        cathy.execute("ALTER KEYSPACE ks WITH replication = {'class':'SimpleStrategy', 'replication_factor':2}")

    def alter_cf_auth_test(self):
        self.prepare()

        cassandra = self.get_cursor(user='cassandra', password='cassandra')
        cassandra.execute("CREATE USER cathy WITH PASSWORD '12345'")
        cassandra.execute("CREATE KEYSPACE ks WITH replication = {'class':'SimpleStrategy', 'replication_factor':1}")
        cassandra.execute("CREATE TABLE ks.cf (id int primary key)")

        cathy = self.get_cursor(user='cathy', password='12345')
        self.assertUnauthorized("User cathy has no ALTER permission on <table ks.cf> or any of its parents",
                                cathy, "ALTER TABLE ks.cf ADD val int")

        cassandra.execute("GRANT ALTER ON ks.cf TO cathy")
        cathy.execute("ALTER TABLE ks.cf ADD val int")

        cassandra.execute("REVOKE ALTER ON ks.cf FROM cathy")
        self.assertUnauthorized("User cathy has no ALTER permission on <table ks.cf> or any of its parents",
                                cathy, "CREATE INDEX ON ks.cf(val)")

        cassandra.execute("GRANT ALTER ON ks.cf TO cathy")
        cathy.execute("CREATE INDEX ON ks.cf(val)")

        cassandra.execute("REVOKE ALTER ON ks.cf FROM cathy")

        cathy.execute("USE ks")
        self.assertUnauthorized("User cathy has no ALTER permission on <table ks.cf> or any of its parents",
                                cathy, "DROP INDEX cf_val_idx")

        cassandra.execute("GRANT ALTER ON ks.cf TO cathy")
        cathy.execute("DROP INDEX cf_val_idx")

    def drop_ks_auth_test(self):
        self.prepare()

        cassandra = self.get_cursor(user='cassandra', password='cassandra')
        cassandra.execute("CREATE USER cathy WITH PASSWORD '12345'")
        cassandra.execute("CREATE KEYSPACE ks WITH replication = {'class':'SimpleStrategy', 'replication_factor':1}")

        cathy = self.get_cursor(user='cathy', password='12345')
        self.assertUnauthorized("User cathy has no DROP permission on <keyspace ks> or any of its parents",
                                cathy, "DROP KEYSPACE ks")

        cassandra.execute("GRANT DROP ON KEYSPACE ks TO cathy")
        cathy.execute("DROP KEYSPACE ks")

    def drop_cf_auth_test(self):
        self.prepare()

        cassandra = self.get_cursor(user='cassandra', password='cassandra')
        cassandra.execute("CREATE USER cathy WITH PASSWORD '12345'")
        cassandra.execute("CREATE KEYSPACE ks WITH replication = {'class':'SimpleStrategy', 'replication_factor':1}")
        cassandra.execute("CREATE TABLE ks.cf (id int primary key)")

        cathy = self.get_cursor(user='cathy', password='12345')
        self.assertUnauthorized("User cathy has no DROP permission on <table ks.cf> or any of its parents",
                                cathy, "DROP TABLE ks.cf")

        cassandra.execute("GRANT DROP ON ks.cf TO cathy")
        cathy.execute("DROP TABLE ks.cf")

    def modify_and_select_auth_test(self):
        self.prepare()

        cassandra = self.get_cursor(user='cassandra', password='cassandra')
        cassandra.execute("CREATE USER cathy WITH PASSWORD '12345'")
        cassandra.execute("CREATE KEYSPACE ks WITH replication = {'class':'SimpleStrategy', 'replication_factor':1}")
        cassandra.execute("CREATE TABLE ks.cf (id int primary key, val int)")

        cathy = self.get_cursor(user='cathy', password='12345')
        self.assertUnauthorized("User cathy has no SELECT permission on <table ks.cf> or any of its parents",
                                cathy, "SELECT * FROM ks.cf")

        cassandra.execute("GRANT SELECT ON ks.cf TO cathy")
        rows = cathy.execute("SELECT * FROM ks.cf")
        self.assertEquals(0, len(rows))

        self.assertUnauthorized("User cathy has no MODIFY permission on <table ks.cf> or any of its parents",
                                cathy, "INSERT INTO ks.cf (id, val) VALUES (0, 0)")

        self.assertUnauthorized("User cathy has no MODIFY permission on <table ks.cf> or any of its parents",
                                cathy, "UPDATE ks.cf SET val = 1 WHERE id = 1")

        self.assertUnauthorized("User cathy has no MODIFY permission on <table ks.cf> or any of its parents",
                                cathy, "DELETE FROM ks.cf WHERE id = 1")

        self.assertUnauthorized("User cathy has no MODIFY permission on <table ks.cf> or any of its parents",
                                cathy, "TRUNCATE ks.cf")

        cassandra.execute("GRANT MODIFY ON ks.cf TO cathy")
        cathy.execute("INSERT INTO ks.cf (id, val) VALUES (0, 0)")
        cathy.execute("UPDATE ks.cf SET val = 1 WHERE id = 1")
        rows = cathy.execute("SELECT * FROM ks.cf")
        self.assertEquals(2, len(rows))

        cathy.execute("DELETE FROM ks.cf WHERE id = 1")
        rows = cathy.execute("SELECT * FROM ks.cf")
        self.assertEquals(1, len(rows))

        rows = cathy.execute("TRUNCATE ks.cf")
        assert rows is None

    def grant_revoke_auth_test(self):
        self.prepare()

        cassandra = self.get_cursor(user='cassandra', password='cassandra')
        cassandra.execute("CREATE USER cathy WITH PASSWORD '12345'")
        cassandra.execute("CREATE USER bob WITH PASSWORD '12345'")

        cathy = self.get_cursor(user='cathy', password='12345')
        # missing both SELECT and AUTHORIZE
        self.assertUnauthorized("User cathy has no AUTHORIZE permission on <all keyspaces> or any of its parents",
                                cathy, "GRANT SELECT ON ALL KEYSPACES TO bob")

        cassandra.execute("GRANT AUTHORIZE ON ALL KEYSPACES TO cathy")

        # still missing SELECT
        self.assertUnauthorized("User cathy has no SELECT permission on <all keyspaces> or any of its parents",
                                cathy, "GRANT SELECT ON ALL KEYSPACES TO bob")

        cassandra.execute("GRANT SELECT ON ALL KEYSPACES TO cathy")

        # should succeed now with both SELECT and AUTHORIZE
        cathy.execute("GRANT SELECT ON ALL KEYSPACES TO bob")

    def grant_revoke_validation_test(self):
        self.prepare()

        cassandra = self.get_cursor(user='cassandra', password='cassandra')
        cassandra.execute("CREATE USER cathy WITH PASSWORD '12345'")
        cassandra.execute("CREATE KEYSPACE ks WITH replication = {'class':'SimpleStrategy', 'replication_factor':1}")

        assert_invalid(cassandra, "GRANT ALL ON KEYSPACE nonexistent TO cathy", "<keyspace nonexistent> doesn't exist")

        assert_invalid(cassandra, "GRANT ALL ON KEYSPACE ks TO nonexistent", "(User|Role) nonexistent doesn't exist")

        assert_invalid(cassandra, "REVOKE ALL ON KEYSPACE nonexistent FROM cathy", "<keyspace nonexistent> doesn't exist")

        assert_invalid(cassandra, "REVOKE ALL ON KEYSPACE ks FROM nonexistent", "(User|Role) nonexistent doesn't exist")

    def grant_revoke_cleanup_test(self):
        self.prepare()

        cassandra = self.get_cursor(user='cassandra', password='cassandra')
        cassandra.execute("CREATE USER cathy WITH PASSWORD '12345'")
        cassandra.execute("CREATE KEYSPACE ks WITH replication = {'class':'SimpleStrategy', 'replication_factor':1}")
        cassandra.execute("CREATE TABLE ks.cf (id int primary key, val int)")
        cassandra.execute("GRANT ALL ON ks.cf TO cathy")

        cathy = self.get_cursor(user='cathy', password='12345')
        cathy.execute("INSERT INTO ks.cf (id, val) VALUES (0, 0)")
        rows = cathy.execute("SELECT * FROM ks.cf")
        self.assertEquals(1, len(rows))

        # drop and recreate the user, make sure permissions are gone
        cassandra.execute("DROP USER cathy")
        cassandra.execute("CREATE USER cathy WITH PASSWORD '12345'")

        self.assertUnauthorized("User cathy has no MODIFY permission on <table ks.cf> or any of its parents",
                                cathy, "INSERT INTO ks.cf (id, val) VALUES (0, 0)")

        self.assertUnauthorized("User cathy has no SELECT permission on <table ks.cf> or any of its parents",
                                cathy, "SELECT * FROM ks.cf")

        # grant all the permissions back
        cassandra.execute("GRANT ALL ON ks.cf TO cathy")
        cathy.execute("INSERT INTO ks.cf (id, val) VALUES (0, 0)")
        rows = cathy.execute("SELECT * FROM ks.cf")
        self.assertEqual(1, len(rows))

        # drop and recreate the keyspace, make sure permissions are gone
        cassandra.execute("DROP KEYSPACE ks")
        cassandra.execute("CREATE KEYSPACE ks WITH replication = {'class':'SimpleStrategy', 'replication_factor':1}")
        cassandra.execute("CREATE TABLE ks.cf (id int primary key, val int)")

        self.assertUnauthorized("User cathy has no MODIFY permission on <table ks.cf> or any of its parents",
                                cathy, "INSERT INTO ks.cf (id, val) VALUES (0, 0)")

        self.assertUnauthorized("User cathy has no SELECT permission on <table ks.cf> or any of its parents",
                                cathy, "SELECT * FROM ks.cf")

    def permissions_caching_test(self):
        self.prepare(permissions_validity=2000)

        cassandra = self.get_cursor(user='cassandra', password='cassandra')
        cassandra.execute("CREATE USER cathy WITH PASSWORD '12345'")
        cassandra.execute("CREATE KEYSPACE ks WITH replication = {'class':'SimpleStrategy', 'replication_factor':1}")
        cassandra.execute("CREATE TABLE ks.cf (id int primary key, val int)")

        cathy = self.get_cursor(user='cathy', password='12345')
        # another user to make sure the cache is at user level
        cathy2 = self.get_cursor(user='cathy', password='12345')
        cathys = [cathy, cathy2]

        self.assertUnauthorized("User cathy has no SELECT permission on <table ks.cf> or any of its parents",
                                cathy, "SELECT * FROM ks.cf")

        # grant SELECT to cathy
        cassandra.execute("GRANT SELECT ON ks.cf TO cathy")
        # should still fail after 1 second.
        time.sleep(1.0)
        for c in cathys:
            self.assertUnauthorized("User cathy has no SELECT permission on <table ks.cf> or any of its parents",
                                    c, "SELECT * FROM ks.cf")

        # wait until the cache definitely expires and retry - should succeed now
        time.sleep(1.5)
        # refresh of user permissions is done asynchronously, the first request
        # will trigger the refresh, but we'll continue to use the cached set until
        # that completes (CASSANDRA-8194).
        # make a request to trigger the refresh
        try:
            cathy.execute("SELECT * FROM ks.cf")
        except Unauthorized:
            pass

        # once the async refresh completes, both clients should have the granted permissions
        success = False
        cnt = 0
        while not success and cnt < 10:
            try:
                for c in cathys:
                    rows = c.execute("SELECT * FROM ks.cf")
                    self.assertEqual(0, len(rows))
                success = True
            except Unauthorized:
                pass
            cnt += 1
            time.sleep(0.1)

        assert success

    def list_permissions_test(self):
        self.prepare()

        cassandra = self.get_cursor(user='cassandra', password='cassandra')
        cassandra.execute("CREATE USER cathy WITH PASSWORD '12345'")
        cassandra.execute("CREATE USER bob WITH PASSWORD '12345'")
        cassandra.execute("CREATE KEYSPACE ks WITH replication = {'class':'SimpleStrategy', 'replication_factor':1}")
        cassandra.execute("CREATE TABLE ks.cf (id int primary key, val int)")
        cassandra.execute("CREATE TABLE ks.cf2 (id int primary key, val int)")

        cassandra.execute("GRANT CREATE ON ALL KEYSPACES TO cathy")
        cassandra.execute("GRANT ALTER ON KEYSPACE ks TO bob")
        cassandra.execute("GRANT MODIFY ON ks.cf TO cathy")
        cassandra.execute("GRANT DROP ON ks.cf TO bob")
        cassandra.execute("GRANT MODIFY ON ks.cf2 TO bob")
        cassandra.execute("GRANT SELECT ON ks.cf2 TO cathy")

        all_permissions = [('cathy', '<all keyspaces>', 'CREATE'),
                           ('cathy', '<table ks.cf>', 'MODIFY'),
                           ('cathy', '<table ks.cf2>', 'SELECT'),
                           ('bob', '<keyspace ks>', 'ALTER'),
                           ('bob', '<table ks.cf>', 'DROP'),
                           ('bob', '<table ks.cf2>', 'MODIFY')]

        # CASSANDRA-7216 automatically grants permissions on a role to its creator
        if self.cluster.cassandra_version() >= '2.2.0':
            all_permissions.extend(data_resource_creator_permissions('cassandra', '<keyspace ks>'))
            all_permissions.extend(data_resource_creator_permissions('cassandra', '<table ks.cf>'))
            all_permissions.extend(data_resource_creator_permissions('cassandra', '<table ks.cf2>'))
            all_permissions.extend(role_creator_permissions('cassandra', '<role bob>'))
            all_permissions.extend(role_creator_permissions('cassandra', '<role cathy>'))

        self.assertPermissionsListed(all_permissions, cassandra, "LIST ALL PERMISSIONS")

        self.assertPermissionsListed([('cathy', '<all keyspaces>', 'CREATE'),
                                      ('cathy', '<table ks.cf>', 'MODIFY'),
                                      ('cathy', '<table ks.cf2>', 'SELECT')],
                                     cassandra, "LIST ALL PERMISSIONS OF cathy")

        expected_permissions = [('cathy', '<table ks.cf>', 'MODIFY'), ('bob', '<table ks.cf>', 'DROP')]
        if self.cluster.cassandra_version() >= '2.2.0':
            expected_permissions.extend(data_resource_creator_permissions('cassandra', '<table ks.cf>'))
        self.assertPermissionsListed(expected_permissions, cassandra, "LIST ALL PERMISSIONS ON ks.cf NORECURSIVE")

        expected_permissions = [('cathy', '<table ks.cf2>', 'SELECT')]
        # CASSANDRA-7216 automatically grants permissions on a role to its creator
        if self.cluster.cassandra_version() >= '2.2.0':
            expected_permissions.append(('cassandra', '<table ks.cf2>', 'SELECT'))
            expected_permissions.append(('cassandra', '<keyspace ks>', 'SELECT'))
        self.assertPermissionsListed(expected_permissions, cassandra, "LIST SELECT ON ks.cf2")

        self.assertPermissionsListed([('cathy', '<all keyspaces>', 'CREATE'),
                                      ('cathy', '<table ks.cf>', 'MODIFY')],
                                     cassandra, "LIST ALL ON ks.cf OF cathy")

        bob = self.get_cursor(user='bob', password='12345')
        self.assertPermissionsListed([('bob', '<keyspace ks>', 'ALTER'),
                                      ('bob', '<table ks.cf>', 'DROP'),
                                      ('bob', '<table ks.cf2>', 'MODIFY')],
                                     bob, "LIST ALL PERMISSIONS OF bob")

        self.assertUnauthorized("You are not authorized to view everyone's permissions",
                                bob, "LIST ALL PERMISSIONS")

        self.assertUnauthorized("You are not authorized to view cathy's permissions",
                                bob, "LIST ALL PERMISSIONS OF cathy")

    @since('2.1')
    def type_auth_test(self):
        self.prepare()

        cassandra = self.get_cursor(user='cassandra', password='cassandra')
        cassandra.execute("CREATE USER cathy WITH PASSWORD '12345'")
        cassandra.execute("CREATE KEYSPACE ks WITH replication = {'class':'SimpleStrategy', 'replication_factor':1}")

        cathy = self.get_cursor(user='cathy', password='12345')
        self.assertUnauthorized("User cathy has no CREATE permission on <keyspace ks> or any of its parents",
                                cathy, "CREATE TYPE ks.address (street text, city text)")
        self.assertUnauthorized("User cathy has no ALTER permission on <keyspace ks> or any of its parents",
                                cathy, "ALTER TYPE ks.address ADD zip_code int")
        self.assertUnauthorized("User cathy has no DROP permission on <keyspace ks> or any of its parents",
                                cathy, "DROP TYPE ks.address")

        cassandra.execute("GRANT CREATE ON KEYSPACE ks TO cathy")
        cathy.execute("CREATE TYPE ks.address (street text, city text)")
        cassandra.execute("GRANT ALTER ON KEYSPACE ks TO cathy")
        cathy.execute("ALTER TYPE ks.address ADD zip_code int")
        cassandra.execute("GRANT DROP ON KEYSPACE ks TO cathy")
        cathy.execute("DROP TYPE ks.address")

    def prepare(self, nodes=1, permissions_validity=0):
        config = {'authenticator': 'org.apache.cassandra.auth.PasswordAuthenticator',
                  'authorizer': 'org.apache.cassandra.auth.CassandraAuthorizer',
                  'permissions_validity_in_ms': permissions_validity}
        self.cluster.set_configuration_options(values=config)
        self.cluster.populate(nodes).start(no_wait=True)
        # default user setup is delayed by 10 seconds to reduce log spam
        if nodes == 1:
            self.cluster.nodelist()[0].watch_log_for('Created default superuser')
        else:
            # can' just watch for log - the line will appear in just one of the nodes' logs
            # only one test uses more than 1 node, though, so some sleep is fine.
            time.sleep(15)

    def get_cursor(self, node_idx=0, user=None, password=None):
        node = self.cluster.nodelist()[node_idx]
        conn = self.patient_cql_connection(node, user=user, password=password)
        return conn

    def assertPermissionsListed(self, expected, cursor, query):
        # from cassandra.query import named_tuple_factory
        # cursor.row_factory = named_tuple_factory
        rows = cursor.execute(query)
        perms = [(str(r.username), str(r.resource), str(r.permission)) for r in rows]
        self.assertEqual(sorted(expected), sorted(perms))

    def assertUnauthorized(self, message, cursor, query):
        with self.assertRaises(Unauthorized) as cm:
            cursor.execute(query)
        assert re.search(message, cm.exception.message), "Expected '%s', but got '%s'" % (message, cm.exception.message)


def data_resource_creator_permissions(creator, resource):
    permissions = []
    for perm in 'SELECT', 'MODIFY', 'ALTER', 'DROP', 'AUTHORIZE':
        permissions.append((creator, resource, perm))
    if resource.startswith("<keyspace "):
        permissions.append((creator, resource, 'CREATE'))
        keyspace = resource[10:-1]
        # also grant the creator of a ks perms on functions in that ks
        for perm in 'CREATE', 'ALTER', 'DROP', 'AUTHORIZE', 'EXECUTE':
            permissions.append((creator, '<all functions in %s>' % keyspace, perm))
    return permissions


def role_creator_permissions(creator, role):
    permissions = []
    for perm in 'ALTER', 'DROP', 'AUTHORIZE':
        permissions.append((creator, role, perm))
    return permissions


def function_resource_creator_permissions(creator, resource):
    permissions = []
    for perm in 'ALTER', 'DROP', 'AUTHORIZE', 'EXECUTE':
        permissions.append((creator, resource, perm))
    return permissions<|MERGE_RESOLUTION|>--- conflicted
+++ resolved
@@ -29,11 +29,7 @@
         session = self.get_cursor(user='cassandra', password='cassandra')
         self.assertEquals(1, session.cluster.metadata.keyspaces['system_auth'].replication_strategy.replication_factor)
 
-<<<<<<< HEAD
-        cursor.execute("""
-=======
         session.execute("""
->>>>>>> 26ecc679
             ALTER KEYSPACE system_auth
                 WITH replication = {'class':'SimpleStrategy', 'replication_factor':3};
         """)
